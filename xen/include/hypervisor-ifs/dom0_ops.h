--- conflicted
+++ resolved
@@ -260,7 +260,15 @@
 #define DOM0_SHADOW_CONTROL_OP_CLEAN       11
 #define DOM0_SHADOW_CONTROL_OP_PEEK        12
 #define DOM0_SHADOW_CONTROL_OP_CLEAN2      13
-<<<<<<< HEAD
+
+typedef struct dom0_shadow_control
+{
+    u32 fault_count;
+    u32 dirty_count;
+    u32 dirty_net_count;     
+    u32 dirty_block_count;     
+} dom0_shadow_control_stats_t;
+
 typedef struct {
     /* IN variables. */
     domid_t        domain;            /*  0 */
@@ -271,33 +279,9 @@
     memory_t       pages;  /* 16: size of buffer, updated with actual size */
     MEMORY_PADDING;
     /* OUT variables. */
-    memory_t       fault_count;       /* 24 */
-    MEMORY_PADDING;
-    memory_t       dirty_count;       /* 32 */
-    MEMORY_PADDING;
-} PACKED dom0_shadow_control_t; /* 40 bytes */
-=======
-
-typedef struct dom0_shadow_control_stats_st
-{
-    unsigned long fault_count;
-    unsigned long dirty_count;
-    unsigned long dirty_net_count;     
-    unsigned long dirty_block_count;     
-} dom0_shadow_control_stats_t;
-
-typedef struct dom0_shadow_control_st
-{
-    /* IN variables. */
-    domid_t      domain;
-    int          op;
-    unsigned long  *dirty_bitmap; // pointe to mlocked buffer
-    /* IN/OUT variables */
-    unsigned long  pages;  // size of buffer, updated with actual size
-    /* OUT varaibles */
-    dom0_shadow_control_stats_t stats;
-} dom0_shadow_control_t;
->>>>>>> 24090828
+    dom0_shadow_control_stats_t;
+} PACKED dom0_shadow_control_t;
+
 
 #define DOM0_SETDOMAINNAME     26
 typedef struct {
