/*
 * ioreq.h: I/O request definitions for device models
 * Copyright (c) 2004, Intel Corporation.
 *
 * This program is free software; you can redistribute it and/or modify it
 * under the terms and conditions of the GNU General Public License,
 * version 2, as published by the Free Software Foundation.
 *
 * This program is distributed in the hope it will be useful, but WITHOUT
 * ANY WARRANTY; without even the implied warranty of MERCHANTABILITY or
 * FITNESS FOR A PARTICULAR PURPOSE.  See the GNU General Public License for
 * more details.
 *
 * You should have received a copy of the GNU General Public License along with
 * this program; if not, write to the Free Software Foundation, Inc., 59 Temple
 * Place - Suite 330, Boston, MA 02111-1307 USA.
 *
 */

#ifndef _IOREQ_H_
#define _IOREQ_H_

#define IOREQ_READ      1
#define IOREQ_WRITE     0

#define STATE_INVALID           0
#define STATE_IOREQ_READY       1
#define STATE_IOREQ_INPROCESS   2
#define STATE_IORESP_READY      3
#define STATE_IORESP_HOOK       4

#define IOREQ_TYPE_PIO  0 /* pio */
#define IOREQ_TYPE_COPY  1 /* mmio ops */
#define IOREQ_TYPE_AND  2
#define IOREQ_TYPE_OR  3
#define IOREQ_TYPE_XOR  4

/*
 * VMExit dispatcher should cooperate with instruction decoder to
 * prepare this structure and notify service OS and DM by sending
 * virq 
 */
typedef struct {
    uint64_t addr;   /*  physical address            */
    uint64_t size;   /*  size in bytes               */
    uint64_t count;  /*  for rep prefixes            */
    union {
        uint64_t data;           /*  data                        */
        void    *pdata;          /*  pointer to data             */
    } u;
    uint8_t state:4;
    uint8_t pdata_valid:1; /* if 1, use pdata above  */
    uint8_t dir:1;   /*  1=read, 0=write             */
    uint8_t df:1;
    uint8_t type;    /* I/O type                     */
} ioreq_t;

#define MAX_VECTOR    256
#define BITS_PER_BYTE   8
#define INTR_LEN        (MAX_VECTOR/(BITS_PER_BYTE * sizeof(uint64_t)))

typedef struct {
<<<<<<< HEAD
    uint64_t pic_intr[INTR_LEN];
    uint64_t pic_mask[INTR_LEN];
=======
    uint16_t  pic_elcr;
    uint16_t   pic_irr;
    uint16_t   pic_last_irr;
    uint16_t   pic_clear_irr;
>>>>>>> 8b6e8053
    int      eport; /* Event channel port */
} global_iodata_t;

typedef struct {
    ioreq_t       vp_ioreq;
    unsigned long vp_intr[INTR_LEN];
} vcpu_iodata_t;

typedef struct {
    global_iodata_t sp_global;
    vcpu_iodata_t   vcpu_iodata[1];
} shared_iopage_t;

#endif /* _IOREQ_H_ */

/*
 * Local variables:
 * mode: C
 * c-set-style: "BSD"
 * c-basic-offset: 4
 * tab-width: 4
 * indent-tabs-mode: nil
 * End:
 */<|MERGE_RESOLUTION|>--- conflicted
+++ resolved
@@ -60,15 +60,10 @@
 #define INTR_LEN        (MAX_VECTOR/(BITS_PER_BYTE * sizeof(uint64_t)))
 
 typedef struct {
-<<<<<<< HEAD
-    uint64_t pic_intr[INTR_LEN];
-    uint64_t pic_mask[INTR_LEN];
-=======
     uint16_t  pic_elcr;
     uint16_t   pic_irr;
     uint16_t   pic_last_irr;
     uint16_t   pic_clear_irr;
->>>>>>> 8b6e8053
     int      eport; /* Event channel port */
 } global_iodata_t;
 
