--- conflicted
+++ resolved
@@ -77,11 +77,7 @@
 	$(INSTALL_DATA) xc.h $(DESTDIR)/usr/include
 
 clean:
-<<<<<<< HEAD
-	rm -rf *.a *.so *.o *.rpm $(LIB) *~ $(DEPS) xen TAGS
-=======
-	rm -rf *.a *.so *.o *.opic *.rpm $(LIB) *~ $(DEPS) xen
->>>>>>> ae69d44b
+	rm -rf *.a *.so *.o *.opic *.rpm $(LIB) *~ $(DEPS) xen TAGS
 
 rpm: all
 	rm -rf staging
